--- conflicted
+++ resolved
@@ -60,14 +60,8 @@
         json[engine::PARAM_INDEX_EXTRA_PARAMS] = index_info.extra_params_;
         index_element->SetParams(json);
 
-<<<<<<< HEAD
         if (index_info.index_name_ == knowhere::IndexEnum::INDEX_HNSW_SQ8NM) {
-            auto new_element = std::make_shared<snapshot::FieldElement>(
-=======
-        if (index_info.index_name_ == knowhere::IndexEnum::INDEX_FAISS_IVFSQ8NR ||
-            index_info.index_name_ == knowhere::IndexEnum::INDEX_HNSW_SQ8NM) {
             auto compress_element = std::make_shared<snapshot::FieldElement>(
->>>>>>> 9aa364ce
                 ss->GetCollectionId(), field->GetID(), DEFAULT_INDEX_COMPRESS_NAME,
                 milvus::engine::FieldElementType::FET_COMPRESS_SQ8);
             ss_context.new_field_elements.push_back(compress_element);
