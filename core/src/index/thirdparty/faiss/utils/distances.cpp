--- conflicted
+++ resolved
@@ -260,7 +260,6 @@
     size_t k = res->k;
     size_t thread_max_num = omp_get_max_threads();
 
-<<<<<<< HEAD
     if (!bitset) {
         if (ny > parallel_policy_threshold || (nx < thread_max_num / 2 && ny >= thread_max_num * 32)) {
             size_t block_x = std::min(
@@ -281,30 +280,6 @@
                     value[i] = 1.0 / 0.0;
                     labels[i] = -1;
                 }
-=======
-    if (ny > parallel_policy_threshold || (nx < thread_max_num / 2 && ny >= thread_max_num * 32)) {
-        size_t block_x = std::min(
-                get_L3_Size() / (d * sizeof(float) + thread_max_num * k * (sizeof(float) + sizeof(int64_t))),
-                nx);
-        if (block_x == 0) {
-            block_x = 1;
-        }
-
-        size_t all_heap_size = block_x * k * thread_max_num;
-        float *value = new float[all_heap_size];
-        int64_t *labels = new int64_t[all_heap_size];
-
-        for (size_t x_from = 0, x_to; x_from < nx; x_from = x_to) {
-            x_to = std::min(nx, x_from + block_x);
-            int size = x_to - x_from;
-            int thread_heap_size = size * k;
-
-            // init heap
-            for (size_t i = 0; i < all_heap_size; i++) {
-                value[i] = 1.0 / 0.0;
-                labels[i] = -1;
-            }
->>>>>>> 836a247b
 
 #pragma omp parallel for schedule(static)
                 for (size_t j = 0; j < ny; j++) {
