// Copyright (C) 2019-2020 Zilliz. All rights reserved.
//
// Licensed under the Apache License, Version 2.0 (the "License"); you may not use this file except in compliance
// with the License. You may obtain a copy of the License at
//
// http://www.apache.org/licenses/LICENSE-2.0
//
// Unless required by applicable law or agreed to in writing, software distributed under the License
// is distributed on an "AS IS" BASIS, WITHOUT WARRANTIES OR CONDITIONS OF ANY KIND, either express
// or implied. See the License for the specific language governing permissions and limitations under the License.

#include "examples/simple/src/ClientTest.h"
#include "examples/utils/TimeRecorder.h"
#include "examples/utils/Utils.h"
#include "include/BooleanQuery.h"
#include "include/MilvusApi.h"

#include <iostream>
#include <memory>
#include <utility>
#include <vector>
#include <fstream>
#include <string>
#include <sstream>
#include <algorithm>
#include <sys/time.h>
#include <sys/types.h>
#include <unistd.h>

namespace {

const char* COLLECTION_NAME = milvus_sdk::Utils::GenCollectionName().c_str();

constexpr int64_t COLLECTION_DIMENSION = 512;
constexpr milvus::MetricType COLLECTION_METRIC_TYPE = milvus::MetricType::L2;
constexpr int64_t BATCH_ENTITY_COUNT = 10000;
constexpr int64_t NQ = 5;
constexpr int64_t TOP_K = 10;
constexpr int64_t NPROBE = 16;
constexpr int64_t SEARCH_TARGET = BATCH_ENTITY_COUNT / 2;  // change this value, result is different
constexpr int64_t ADD_ENTITY_LOOP = 10;
constexpr int32_t NLIST = 1024;
const char* PARTITION_TAG = "part";
const char* DIMENSION = "dim";
const char* METRICTYPE = "metric_type";
const char* INDEXTYPE = "index_type";

void
PrintEntity(const std::string& tag, const milvus::VectorData& entity) {
    std::cout << tag << "\t[";
    for (size_t i = 0; i < entity.float_data.size(); i++) {
        if (i != 0) {
            std::cout << ", ";
        }
        std::cout << entity.float_data[i];
    }
    std::cout << "]" << std::endl;
}

}  // namespace

ClientTest::ClientTest(const std::string& address, const std::string& port) {
    milvus::ConnectParam param = {address, port};
    conn_ = milvus::Connection::Create();
    milvus::Status stat = conn_->Connect(param);
    std::cout << "Connect function call status: " << stat.message() << std::endl;
}

ClientTest::~ClientTest() {
    milvus::Status stat = milvus::Connection::Destroy(conn_);
    std::cout << "Destroy connection function call status: " << stat.message() << std::endl;
}

void
ClientTest::ListCollections(std::vector<std::string>& collection_array) {
    milvus::Status stat = conn_->ListCollections(collection_array);
    std::cout << "ListCollections function call status: " << stat.message() << std::endl;
    std::cout << "Collection list: " << std::endl;
    for (auto& collection : collection_array) {
        int64_t entity_count = 0;
        stat = conn_->CountEntities(collection, entity_count);
        std::cout << "\t" << collection << " (" << entity_count << " entities)" << std::endl;
    }
}

void
ClientTest::CreateCollection(const std::string& collection_name) {
    milvus::FieldPtr field_ptr1 = std::make_shared<milvus::Field>();
    milvus::FieldPtr field_ptr2 = std::make_shared<milvus::Field>();
    milvus::FieldPtr field_ptr3 = std::make_shared<milvus::Field>();
    milvus::FieldPtr field_ptr4 = std::make_shared<milvus::Field>();

    field_ptr1->field_name = "field_1";
    field_ptr1->field_type = milvus::DataType::INT64;
    JSON index_param_1;
    index_param_1["name"] = "index_1";
    field_ptr1->index_params = index_param_1.dump();

    field_ptr2->field_name = "field_2";
    field_ptr2->field_type = milvus::DataType::FLOAT;
    JSON index_param_2;
    index_param_2["name"] = "index_2";
    field_ptr2->index_params = index_param_2.dump();

    field_ptr3->field_name = "field_3";
    field_ptr3->field_type = milvus::DataType::INT32;
    JSON index_param_3;
    index_param_3["name"] = "index_3";
    field_ptr3->index_params = index_param_3.dump();

    field_ptr4->field_name = "field_vec";
    field_ptr4->field_type = milvus::DataType::VECTOR_FLOAT;
    JSON index_param_4;
    index_param_4["name"] = "index_vec";
    field_ptr4->index_params = index_param_4.dump();
    JSON extra_params_4;
    extra_params_4[DIMENSION] = COLLECTION_DIMENSION;
    field_ptr4->extra_params = extra_params_4.dump();

    JSON extra_params;
    extra_params["segment_row_limit"] = 10000;
    extra_params["auto_id"] = false;
    milvus::Mapping mapping = {collection_name, {field_ptr1, field_ptr2, field_ptr3, field_ptr4}};

    milvus::Status stat = conn_->CreateCollection(mapping, extra_params.dump());
    std::cout << "CreateCollection function call status: " << stat.message() << std::endl;
}

void
ClientTest::GetCollectionInfo(const std::string& collection_name) {
    milvus::Mapping mapping;
    milvus::Status stat = conn_->GetCollectionInfo(collection_name, mapping);
    milvus_sdk::Utils::PrintMapping(mapping);
    std::cout << "GetCollectionInfo function call status: " << stat.message() << std::endl;
}

void
ClientTest::InsertEntities(const std::string& collection_name) {
    for (int64_t i = 0; i < ADD_ENTITY_LOOP; i++) {
        milvus::FieldValue field_value;
        std::vector<int64_t> entity_ids;

        int64_t begin_index = i * BATCH_ENTITY_COUNT;
        {
            milvus_sdk::TimeRecorder rc("Build entities No." + std::to_string(i));
            milvus_sdk::Utils::BuildEntities(begin_index, begin_index + BATCH_ENTITY_COUNT, field_value, entity_ids,
                                             COLLECTION_DIMENSION);
        }
        milvus::Status status = conn_->Insert(collection_name, "", field_value, entity_ids);
        search_id_array_.emplace_back(entity_ids[10]);
        std::cout << "InsertEntities function call status: " << status.message() << std::endl;
        std::cout << "Returned id array count: " << entity_ids.size() << std::endl;
    }
}

void
ClientTest::CountEntities(const std::string& collection_name) {
    int64_t entity_count = 0;
    auto status = conn_->CountEntities(collection_name, entity_count);
    std::cout << "Collection " << collection_name << " entity count: " << entity_count << std::endl;
}

void
ClientTest::Flush(const std::string& collection_name) {
    milvus_sdk::TimeRecorder rc("Flush");
    std::vector<std::string> collections = {collection_name};
    milvus::Status stat = conn_->Flush(collections);
    std::cout << "Flush function call status: " << stat.message() << std::endl;
}

void
ClientTest::GetCollectionStats(const std::string& collection_name) {
    std::string collection_stats;
    milvus::Status stat = conn_->GetCollectionStats(collection_name, collection_stats);
    std::cout << "Collection stats: " << collection_stats << std::endl;
    std::cout << "GetCollectionStats function call status: " << stat.message() << std::endl;
}

void
ClientTest::BuildVectors(int64_t nq, int64_t dimension) {
    search_entity_array_.clear();
    search_id_array_.clear();

    for (int64_t i = 0; i < nq; i++) {
        std::vector<milvus::VectorData> entity_array;
        std::vector<int64_t> record_ids;
        int64_t index = i * BATCH_ENTITY_COUNT + SEARCH_TARGET;
        milvus_sdk::Utils::ConstructVectors(index, index + 1, entity_array, record_ids, dimension);
        search_entity_array_.push_back(std::make_pair(record_ids[0], entity_array[0]));
        search_id_array_.push_back(record_ids[0]);
    }
}

void
ClientTest::GetEntityByID(const std::string& collection_name, const std::vector<int64_t>& id_array) {
    std::string result;
    {
        milvus_sdk::TimeRecorder rc("GetEntityByID");
        milvus::Status stat = conn_->GetEntityByID(collection_name, id_array, result);
        std::cout << "GetEntityByID function call status: " << stat.message() << std::endl;
    }
    std::cout << "GetEntityByID function result: " << std::endl;
    JSON result_json = JSON::parse(result);
    for (const auto& one_result : result_json) {
        std::cout << one_result << std::endl;
    }
}

void
ClientTest::SearchEntities(const std::string& collection_name, int64_t topk, int64_t nprobe,
                           const std::string metric_type) {
    nlohmann::json dsl_json, vector_param_json;
    milvus_sdk::Utils::GenDSLJson(dsl_json, vector_param_json, metric_type);

    std::vector<int64_t> record_ids;
    std::vector<milvus::VectorData> temp_entity_array;
    for (auto& pair : search_entity_array_) {
        temp_entity_array.push_back(pair.second);
    }

    milvus::VectorParam vector_param = {vector_param_json.dump(), temp_entity_array};

    std::vector<std::string> partition_tags;
    milvus::TopKQueryResult topk_query_result;
    auto status = conn_->Search(collection_name, partition_tags, dsl_json.dump(), vector_param, topk_query_result);

    std::cout << metric_type << " Search function call result: " << std::endl;
    milvus_sdk::Utils::PrintTopKQueryResult(topk_query_result);
    std::cout << metric_type << " Search function call status: " << status.message() << std::endl;
}

void
ClientTest::SearchEntitiesByID(const std::string& collection_name, int64_t topk, int64_t nprobe) {
    //    std::vector<std::string> partition_tags;
    //    milvus::TopKQueryResult topk_query_result;
    //
    //    topk_query_result.clear();
    //
    //    std::vector<int64_t> id_array;
    //    for (auto& pair : search_entity_array_) {
    //        id_array.push_back(pair.first);
    //    }
    //
    //    std::vector<milvus::Entity> entities;
    //    milvus::Status stat = conn_->GetEntityByID(collection_name, id_array, entities);
    //    std::cout << "GetEntityByID function call status: " << stat.message() << std::endl;
    //
    //    JSON json_params = {{"nprobe", nprobe}};
    //    milvus_sdk::TimeRecorder rc("Search");
    //    stat = conn_->Search(collection_name, partition_tags, entities, topk, json_params.dump(), topk_query_result);
    //    std::cout << "Search function call status: " << stat.message() << std::endl;
    //
    //    if (topk_query_result.size() != id_array.size()) {
    //        std::cout << "ERROR! wrong result for query by id" << std::endl;
    //        return;
    //    }
    //
    //    for (size_t i = 0; i < id_array.size(); i++) {
    //        std::cout << "Entity " << id_array[i] << " top " << topk << " search result:" << std::endl;
    //        const milvus::QueryResult& one_result = topk_query_result[i];
    //        for (size_t j = 0; j < one_result.ids.size(); j++) {
    //            std::cout << "\t" << one_result.ids[j] << "\t" << one_result.distances[j] << std::endl;
    //        }
    //    }
}

void
ClientTest::CreateIndex(const std::string& collection_name, int64_t nlist) {
    milvus_sdk::TimeRecorder rc("Create index");
    std::cout << "Wait until create all index done" << std::endl;
    JSON json_params = {{"index_type", "NGT_PANNG"}, {"metric_type", "L2"}};
    milvus::IndexParam index1 = {collection_name, "field_vec", json_params.dump()};
    milvus_sdk::Utils::PrintIndexParam(index1);
    milvus::Status stat = conn_->CreateIndex(index1);
    std::cout << "CreateIndex function call status: " << stat.message() << std::endl;
    milvus_sdk::Utils::PrintIndexParam(index1);
}

void
ClientTest::LoadCollection(const std::string& collection_name) {
    milvus_sdk::TimeRecorder rc("Preload");
    milvus::Status stat = conn_->LoadCollection(collection_name);
    std::cout << "PreloadCollection function call status: " << stat.message() << std::endl;
}

void
ClientTest::CompactCollection(const std::string& collection_name) {
    milvus_sdk::TimeRecorder rc("Compact");
    milvus::Status stat = conn_->Compact(collection_name, 0.1);
    std::cout << "CompactCollection function call status: " << stat.message() << std::endl;
}

void
ClientTest::DeleteByIds(const std::string& collection_name, const std::vector<int64_t>& id_array) {
    std::cout << "Delete entity: ";
    for (auto id : id_array) {
        std::cout << "\t" << id;
    }
    std::cout << std::endl;

    milvus::Status stat = conn_->DeleteEntityByID(collection_name, id_array);
    std::cout << "DeleteByID function call status: " << stat.message() << std::endl;

    Flush(collection_name);
}

void
ClientTest::DropIndex(const std::string& collection_name, const std::string& field_name,
                      const std::string& index_name) {
    milvus::Status stat = conn_->DropIndex(collection_name, field_name, index_name);
    std::cout << "DropIndex function call status: " << stat.message() << std::endl;

    int64_t row_count = 0;
    stat = conn_->CountEntities(collection_name, row_count);
    std::cout << collection_name << "(" << row_count << " rows)" << std::endl;
}

void
ClientTest::DropCollection(const std::string& collection_name) {
    milvus::Status stat = conn_->DropCollection(collection_name);
    std::cout << "DropCollection function call status: " << stat.message() << std::endl;
}

double getmillisecs () {
    struct timeval tv;
    gettimeofday (&tv, nullptr);
    return tv.tv_sec * 1e3 + tv.tv_usec * 1e-3;
}

milvus::TopKQueryResult
ClientTest::SearchWithOpt(const std::string& collection_name, int64_t topk, int64_t nprobe, int64_t strategy,
                          float delta) {
    nlohmann::json dsl_json, vector_param_json;

    nlohmann::json bool_json, range_json, vector_json;
    nlohmann::json comp_json;
    comp_json["GT"] = -1;
    comp_json["LT"] = 10000;
    range_json["range"]["int_field"] = comp_json;
    bool_json["must"].push_back(range_json);

    std::string placeholder = "placeholder_1";
    vector_json["vector"] = placeholder;
    bool_json["must"].push_back(vector_json);

<<<<<<< HEAD
    dsl_json["strategy"] = strategy;
    dsl_json["delta"] = delta;

    dsl_json["bool"] = bool_json;

    nlohmann::json query_vector_json, vector_extra_params;
    query_vector_json["topk"] = topk;
    query_vector_json["metric_type"] = "L2";
    vector_extra_params["nprobe"] = nprobe;
    query_vector_json["params"] = vector_extra_params;
    vector_param_json[placeholder]["vec_float"] = query_vector_json;

    std::vector<std::string> tags(1000);
    for (int64_t i = 0; i < 1000; i++) {
        tags[i] = "partition_" + i;
    }
    std::vector<std::string> empty_tags;

    std::vector<int64_t> record_ids;
    std::vector<milvus::VectorData> temp_entity_array;

    // read from csv
    int count = 0;
    std::string line;
    std::ifstream myfile ("../../../../query.csv");
    if (myfile.is_open()) {
	while ( !myfile.eof() ) {
	    getline (myfile, line);
	    std::vector<float> float_data;
	    if (line.length() == 0) break;
	    std::string delimiter = ",";
	    std::stringstream s_stream(line);
	    while(s_stream.good()) {
		std::string substr;
		getline(s_stream, substr, ',');
		float_data.push_back(std::stod(substr));
		count++;
	    }
	    milvus::VectorData v;
	    v.float_data = float_data;
	    temp_entity_array.push_back(v);
	}
	myfile.close();
    } else {
	std::cout << "Unable to open file." << std::endl;
    }

    // std::cout << "the log count is: " << temp_entity_array.size() << ", and " << temp_entity_array[0].float_data.size() << std::endl;

    milvus::VectorParam vector_param = {vector_param_json.dump(), temp_entity_array};

    milvus::TopKQueryResult topk_query_result;\
    std::cout << dsl_json.dump() << std::endl;
    double t0 = getmillisecs();
    auto status = conn_->Search(collection_name, empty_tags, dsl_json.dump(), vector_param, topk_query_result);
    std::cout << "Time spent: " << getmillisecs() - t0 << std::endl;
    return topk_query_result;
}

float
ClientTest::CalcRecall(int64_t topk, milvus::TopKQueryResult true_ids, milvus::TopKQueryResult result_ids) {
    float sum_ratio = 0.0f;
    auto nq = true_ids.size();
    for (int i = 0; i < nq; i++) {
        std::vector<int64_t> ids_0 = true_ids[i].ids;
        std::vector<int64_t> ids_1 = result_ids[i].ids;
        std::sort(ids_0.begin(), ids_0.end());
        std::sort(ids_1.begin(), ids_1.end());
        std::vector<int> v(nq * 2);
        std::vector<int>::iterator it;
        it=std::set_intersection (ids_0.begin(), ids_0.end(), ids_1.begin(), ids_1.end(), v.begin());
        v.resize(it-v.begin());
        sum_ratio += 1.0f * v.size() / topk;
    }
    return 1.0 * sum_ratio / nq;
}

void
ClientTest::Test() {
    std::vector<int64_t> strategy = {2, 2, 3, 1};
    std::vector<milvus::TopKQueryResult> results(4);
    int64_t topk = 50;
    int64_t nprobe = 12;
    float delta = 1.01;
    for (int64_t i = 0; i < strategy.size(); i++) {
        printf("========Strategy %d==========\n", strategy[i]);
        // double t0 = getmillisecs();
        auto result = SearchWithOpt("test_collection", topk, nprobe, strategy[i], delta);
	    results[i] = result;
    }

    // calc recall
    std::cout << "Recall value: " << CalcRecall(topk, results[1], results[3]) << std::endl;
=======
    InsertEntities(collection_name);
    Flush(collection_name);
    CountEntities(collection_name);
    CreateIndex(collection_name, NLIST);
    GetCollectionInfo(collection_name);
    //    GetCollectionStats(collection_name);
    //
    LoadCollection(COLLECTION_NAME);
    BuildVectors(NQ, COLLECTION_DIMENSION);
    //    GetEntityByID(collection_name, search_id_array_);
    SearchEntities(collection_name, TOP_K, NPROBE, "L2");
    SearchEntities(collection_name, TOP_K, NPROBE, "IP");
    //    GetCollectionStats(collection_name);
    //
    //    std::vector<int64_t> delete_ids = {search_id_array_[0], search_id_array_[1]};
    //    DeleteByIds(collection_name, delete_ids);
    //    GetEntityByID(collection_name, search_id_array_);
    //    CompactCollection(collection_name);
    //
    //    LoadCollection(collection_name);
    //    SearchEntities(collection_name, TOP_K, NPROBE);  // this line get two search error since we delete two
    //    entities
    //
    //    DropIndex(collection_name, "field_vec", "index_3");
    DropCollection(collection_name);
>>>>>>> 836a247b
}<|MERGE_RESOLUTION|>--- conflicted
+++ resolved
@@ -343,7 +343,6 @@
     vector_json["vector"] = placeholder;
     bool_json["must"].push_back(vector_json);
 
-<<<<<<< HEAD
     dsl_json["strategy"] = strategy;
     dsl_json["delta"] = delta;
 
@@ -437,31 +436,4 @@
 
     // calc recall
     std::cout << "Recall value: " << CalcRecall(topk, results[1], results[3]) << std::endl;
-=======
-    InsertEntities(collection_name);
-    Flush(collection_name);
-    CountEntities(collection_name);
-    CreateIndex(collection_name, NLIST);
-    GetCollectionInfo(collection_name);
-    //    GetCollectionStats(collection_name);
-    //
-    LoadCollection(COLLECTION_NAME);
-    BuildVectors(NQ, COLLECTION_DIMENSION);
-    //    GetEntityByID(collection_name, search_id_array_);
-    SearchEntities(collection_name, TOP_K, NPROBE, "L2");
-    SearchEntities(collection_name, TOP_K, NPROBE, "IP");
-    //    GetCollectionStats(collection_name);
-    //
-    //    std::vector<int64_t> delete_ids = {search_id_array_[0], search_id_array_[1]};
-    //    DeleteByIds(collection_name, delete_ids);
-    //    GetEntityByID(collection_name, search_id_array_);
-    //    CompactCollection(collection_name);
-    //
-    //    LoadCollection(collection_name);
-    //    SearchEntities(collection_name, TOP_K, NPROBE);  // this line get two search error since we delete two
-    //    entities
-    //
-    //    DropIndex(collection_name, "field_vec", "index_3");
-    DropCollection(collection_name);
->>>>>>> 836a247b
 }