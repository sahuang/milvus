timeout(time: 60, unit: 'MINUTES') {
    dir ("ci/scripts") {
        withCredentials([usernamePassword(credentialsId: "${params.JFROG_CREDENTIALS_ID}", usernameVariable: 'USERNAME', passwordVariable: 'PASSWORD')]) {
            def checkResult = sh(script: "./check_ccache.sh -l ${params.JFROG_ARTFACTORY_URL}/ccache", returnStatus: true)
<<<<<<< HEAD
            if ("${env.BINRARY_VERSION}" == "gpu") {
                sh ". ./before-install.sh && ./build.sh -t ${params.BUILD_TYPE} -o ${env.MILVUS_INSTALL_PREFIX} -l -g -x -u -c"
=======
            if ("${BINRARY_VERSION}" == "gpu") {
                sh "/bin/bash --login -c \". ./before-install.sh && ./build.sh -t ${params.BUILD_TYPE} -o ${env.MILVUS_INSTALL_PREFIX} -l -g -u -c\""
>>>>>>> 43fa6db9
            } else {
                sh "/bin/bash --login -c \". ./before-install.sh && ./build.sh -t ${params.BUILD_TYPE} -o ${env.MILVUS_INSTALL_PREFIX} -l -u -c\""
            }
            sh "./update_ccache.sh -l ${params.JFROG_ARTFACTORY_URL}/ccache -u ${USERNAME} -p ${PASSWORD}"
        }
    }
}<|MERGE_RESOLUTION|>--- conflicted
+++ resolved
@@ -2,13 +2,9 @@
     dir ("ci/scripts") {
         withCredentials([usernamePassword(credentialsId: "${params.JFROG_CREDENTIALS_ID}", usernameVariable: 'USERNAME', passwordVariable: 'PASSWORD')]) {
             def checkResult = sh(script: "./check_ccache.sh -l ${params.JFROG_ARTFACTORY_URL}/ccache", returnStatus: true)
-<<<<<<< HEAD
-            if ("${env.BINRARY_VERSION}" == "gpu") {
-                sh ". ./before-install.sh && ./build.sh -t ${params.BUILD_TYPE} -o ${env.MILVUS_INSTALL_PREFIX} -l -g -x -u -c"
-=======
+            
             if ("${BINRARY_VERSION}" == "gpu") {
                 sh "/bin/bash --login -c \". ./before-install.sh && ./build.sh -t ${params.BUILD_TYPE} -o ${env.MILVUS_INSTALL_PREFIX} -l -g -u -c\""
->>>>>>> 43fa6db9
             } else {
                 sh "/bin/bash --login -c \". ./before-install.sh && ./build.sh -t ${params.BUILD_TYPE} -o ${env.MILVUS_INSTALL_PREFIX} -l -u -c\""
             }
