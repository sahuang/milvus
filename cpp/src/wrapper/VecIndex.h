// Licensed to the Apache Software Foundation (ASF) under one
// or more contributor license agreements.  See the NOTICE file
// distributed with this work for additional information
// regarding copyright ownership.  The ASF licenses this file
// to you under the Apache License, Version 2.0 (the
// "License"); you may not use this file except in compliance
// with the License.  You may obtain a copy of the License at
//
//   http://www.apache.org/licenses/LICENSE-2.0
//
// Unless required by applicable law or agreed to in writing,
// software distributed under the License is distributed on an
// "AS IS" BASIS, WITHOUT WARRANTIES OR CONDITIONS OF ANY
// KIND, either express or implied.  See the License for the
// specific language governing permissions and limitations
// under the License.

#pragma once

#include <memory>
#include <string>

#include "knowhere/common/BinarySet.h"
<<<<<<< HEAD
#include "knowhere/index/vector_index/Quantizer.h"
=======
#include "knowhere/common/Config.h"
#include "utils/Status.h"
>>>>>>> b61f9822

namespace milvus {
namespace engine {

using Config = knowhere::Config;

enum class IndexType {
    INVALID = 0,
    FAISS_IDMAP = 1,
    FAISS_IVFFLAT_CPU,
    FAISS_IVFFLAT_GPU,
    FAISS_IVFFLAT_MIX,  // build on gpu and search on cpu
    FAISS_IVFPQ_CPU,
    FAISS_IVFPQ_GPU,
    SPTAG_KDT_RNT_CPU,
    FAISS_IVFSQ8_MIX,
    FAISS_IVFSQ8_CPU,
    FAISS_IVFSQ8_GPU,
    FAISS_IVFSQ8_HYBRID, // only support build on gpu.
    NSG_MIX,
};

class VecIndex;

using VecIndexPtr = std::shared_ptr<VecIndex>;

class VecIndex {
 public:
    virtual Status
    BuildAll(const int64_t& nb, const float* xb, const int64_t* ids, const Config& cfg, const int64_t& nt = 0,
             const float* xt = nullptr) = 0;

    virtual Status
    Add(const int64_t& nb, const float* xb, const int64_t* ids, const Config& cfg = Config()) = 0;

    virtual Status
    Search(const int64_t& nq, const float* xq, float* dist, int64_t* ids, const Config& cfg = Config()) = 0;

    virtual VecIndexPtr
    CopyToGpu(const int64_t& device_id, const Config& cfg = Config()) = 0;

    virtual VecIndexPtr
    CopyToCpu(const Config& cfg = Config()) = 0;

    virtual VecIndexPtr
    Clone() = 0;

    virtual int64_t
    GetDeviceId() = 0;

    virtual IndexType
    GetType() = 0;

    virtual int64_t
    Dimension() = 0;

    virtual int64_t
    Count() = 0;

    virtual knowhere::BinarySet
    Serialize() = 0;

    virtual Status
<<<<<<< HEAD
    Load(const zilliz::knowhere::BinarySet &index_binary) = 0;

    // TODO(linxj): refactor later
    ////////////////
    virtual knowhere::QuantizerPtr
    LoadQuantizer(const Config& conf) { return nullptr; }

    virtual Status
    LoadData(const knowhere::QuantizerPtr &q, const Config &conf) { return Status::OK(); }

    virtual Status
    SetQuantizer(const knowhere::QuantizerPtr& q) { return Status::OK(); }

    virtual Status
    UnsetQuantizer() { return Status::OK(); }
    ////////////////
=======
    Load(const knowhere::BinarySet& index_binary) = 0;
>>>>>>> b61f9822
};

extern Status
write_index(VecIndexPtr index, const std::string& location);

extern VecIndexPtr
read_index(const std::string& location);

extern VecIndexPtr
GetVecIndexFactory(const IndexType& type, const Config& cfg = Config());

extern VecIndexPtr
LoadVecIndex(const IndexType& index_type, const knowhere::BinarySet& index_binary);

extern IndexType
ConvertToCpuIndexType(const IndexType& type);

extern IndexType
ConvertToGpuIndexType(const IndexType& type);

}  // namespace engine
}  // namespace milvus<|MERGE_RESOLUTION|>--- conflicted
+++ resolved
@@ -21,12 +21,9 @@
 #include <string>
 
 #include "knowhere/common/BinarySet.h"
-<<<<<<< HEAD
+#include "knowhere/common/Config.h"
 #include "knowhere/index/vector_index/Quantizer.h"
-=======
-#include "knowhere/common/Config.h"
 #include "utils/Status.h"
->>>>>>> b61f9822
 
 namespace milvus {
 namespace engine {
@@ -45,7 +42,7 @@
     FAISS_IVFSQ8_MIX,
     FAISS_IVFSQ8_CPU,
     FAISS_IVFSQ8_GPU,
-    FAISS_IVFSQ8_HYBRID, // only support build on gpu.
+    FAISS_IVFSQ8_HYBRID,  // only support build on gpu.
     NSG_MIX,
 };
 
@@ -90,26 +87,30 @@
     Serialize() = 0;
 
     virtual Status
-<<<<<<< HEAD
-    Load(const zilliz::knowhere::BinarySet &index_binary) = 0;
+    Load(const knowhere::BinarySet& index_binary) = 0;
 
     // TODO(linxj): refactor later
     ////////////////
     virtual knowhere::QuantizerPtr
-    LoadQuantizer(const Config& conf) { return nullptr; }
+    LoadQuantizer(const Config& conf) {
+        return nullptr;
+    }
 
     virtual Status
-    LoadData(const knowhere::QuantizerPtr &q, const Config &conf) { return Status::OK(); }
+    LoadData(const knowhere::QuantizerPtr& q, const Config& conf) {
+        return Status::OK();
+    }
 
     virtual Status
-    SetQuantizer(const knowhere::QuantizerPtr& q) { return Status::OK(); }
+    SetQuantizer(const knowhere::QuantizerPtr& q) {
+        return Status::OK();
+    }
 
     virtual Status
-    UnsetQuantizer() { return Status::OK(); }
+    UnsetQuantizer() {
+        return Status::OK();
+    }
     ////////////////
-=======
-    Load(const knowhere::BinarySet& index_binary) = 0;
->>>>>>> b61f9822
 };
 
 extern Status
