// Licensed to the Apache Software Foundation (ASF) under one
// or more contributor license agreements.  See the NOTICE file
// distributed with this work for additional information
// regarding copyright ownership.  The ASF licenses this file
// to you under the Apache License, Version 2.0 (the
// "License"); you may not use this file except in compliance
// with the License.  You may obtain a copy of the License at
//
//   http://www.apache.org/licenses/LICENSE-2.0
//
// Unless required by applicable law or agreed to in writing,
// software distributed under the License is distributed on an
// "AS IS" BASIS, WITHOUT WARRANTIES OR CONDITIONS OF ANY
// KIND, either express or implied.  See the License for the
// specific language governing permissions and limitations
// under the License.

#include "segment/SegmentReader.h"

#include <boost/filesystem.hpp>
#include <memory>
#include <utility>

#include "cache/CpuCacheMgr.h"
#include "codecs/Codec.h"
#include "db/SnapshotUtils.h"
#include "db/Types.h"
#include "db/snapshot/ResourceHelper.h"
#include "knowhere/index/vector_index/VecIndex.h"
#include "knowhere/index/vector_index/VecIndexFactory.h"
#include "knowhere/index/vector_index/adapter/VectorAdapter.h"
#include "knowhere/index/vector_index/helpers/IndexParameter.h"
#include "storage/disk/DiskIOReader.h"
#include "storage/disk/DiskIOWriter.h"
#include "storage/disk/DiskOperation.h"
#include "utils/Log.h"

namespace milvus {
namespace segment {

SegmentReader::SegmentReader(const std::string& dir_root, const engine::SegmentVisitorPtr& segment_visitor)
    : dir_root_(dir_root), segment_visitor_(segment_visitor) {
    Initialize();
}

Status
SegmentReader::Initialize() {
    dir_collections_ = dir_root_ + engine::COLLECTIONS_FOLDER;

    std::string directory =
        engine::snapshot::GetResPath<engine::snapshot::Segment>(dir_collections_, segment_visitor_->GetSegment());

    storage::IOReaderPtr reader_ptr = std::make_shared<storage::DiskIOReader>();
    storage::IOWriterPtr writer_ptr = std::make_shared<storage::DiskIOWriter>();
    storage::OperationPtr operation_ptr = std::make_shared<storage::DiskOperation>(directory);
    fs_ptr_ = std::make_shared<storage::FSHandler>(reader_ptr, writer_ptr, operation_ptr);

    segment_ptr_ = std::make_shared<engine::Segment>();

    const engine::SegmentVisitor::IdMapT& field_map = segment_visitor_->GetFieldVisitors();
    for (auto& iter : field_map) {
        const engine::snapshot::FieldPtr& field = iter.second->GetField();
        std::string name = field->GetName();
        engine::DataType ftype = static_cast<engine::DataType>(field->GetFtype());
        if (engine::IsVectorField(field)) {
            json params = field->GetParams();
            if (params.find(knowhere::meta::DIM) == params.end()) {
                std::string msg = "Vector field params must contain: dimension";
                LOG_SERVER_ERROR_ << msg;
                return Status(DB_ERROR, msg);
            }

            int64_t field_width = 0;
            int64_t dimension = params[knowhere::meta::DIM];
            if (ftype == engine::DataType::VECTOR_BINARY) {
                field_width = (dimension / 8);
            } else {
                field_width = (dimension * sizeof(float));
            }
            segment_ptr_->AddField(name, ftype, field_width);
        } else {
            segment_ptr_->AddField(name, ftype);
        }
    }

    return Status::OK();
}

Status
SegmentReader::Load() {
    STATUS_CHECK(LoadFields());

    segment::IdBloomFilterPtr id_bloom_filter_ptr;
    STATUS_CHECK(LoadBloomFilter(id_bloom_filter_ptr));

    segment::DeletedDocsPtr deleted_docs_ptr;
    STATUS_CHECK(LoadDeletedDocs(deleted_docs_ptr));

    STATUS_CHECK(LoadVectorIndice());

    return Status::OK();
}

Status
SegmentReader::LoadField(const std::string& field_name, engine::BinaryDataPtr& raw) {
    try {
        segment_ptr_->GetFixedFieldData(field_name, raw);
        if (raw != nullptr) {
            return Status::OK();  // alread exist
        }

        auto field_visitor = segment_visitor_->GetFieldVisitor(field_name);
        if (field_visitor == nullptr) {
            return Status(DB_ERROR, "Invalid field name");
        }

        auto raw_visitor = field_visitor->GetElementVisitor(engine::FieldElementType::FET_RAW);
        std::string file_path =
            engine::snapshot::GetResPath<engine::snapshot::SegmentFile>(dir_collections_, raw_visitor->GetFile());

        // if the data is in cache, no need to read file
        auto data_obj = cache::CpuCacheMgr::GetInstance().GetItem(file_path);
        if (data_obj == nullptr) {
            auto& ss_codec = codec::Codec::instance();
            ss_codec.GetBlockFormat()->Read(fs_ptr_, file_path, raw);

            cache::CpuCacheMgr::GetInstance().InsertItem(file_path, raw);  // put into cache
        } else {
            raw = std::static_pointer_cast<engine::BinaryData>(data_obj);
        }

        segment_ptr_->SetFixedFieldData(field_name, raw);
    } catch (std::exception& e) {
        std::string err_msg = "Failed to load raw vectors: " + std::string(e.what());
        LOG_ENGINE_ERROR_ << err_msg;
        return Status(DB_ERROR, err_msg);
    }
    return Status::OK();
}

Status
SegmentReader::LoadFields() {
    auto& field_visitors_map = segment_visitor_->GetFieldVisitors();
    for (auto& iter : field_visitors_map) {
        const engine::snapshot::FieldPtr& field = iter.second->GetField();
        std::string name = field->GetName();
        engine::BinaryDataPtr raw_data;
        auto status = segment_ptr_->GetFixedFieldData(name, raw_data);

        if (!status.ok() || raw_data == nullptr) {
            STATUS_CHECK(LoadField(name, raw_data));
        }
    }

    return Status::OK();
}

Status
SegmentReader::LoadEntities(const std::string& field_name, const std::vector<int64_t>& offsets,
                            engine::BinaryDataPtr& raw) {
    try {
        auto field_visitor = segment_visitor_->GetFieldVisitor(field_name);
        auto raw_visitor = field_visitor->GetElementVisitor(engine::FieldElementType::FET_RAW);
        std::string file_path =
            engine::snapshot::GetResPath<engine::snapshot::SegmentFile>(dir_collections_, raw_visitor->GetFile());

        int64_t field_width = 0;
        STATUS_CHECK(segment_ptr_->GetFixedFieldWidth(field_name, field_width));
        if (field_width <= 0) {
            return Status(DB_ERROR, "Invalid field width");
        }

        codec::ReadRanges ranges;
        for (auto offset : offsets) {
            ranges.push_back(codec::ReadRange(offset * field_width, field_width));
        }
        auto& ss_codec = codec::Codec::instance();
        ss_codec.GetBlockFormat()->Read(fs_ptr_, file_path, ranges, raw);
    } catch (std::exception& e) {
        std::string err_msg = "Failed to load raw vectors: " + std::string(e.what());
        LOG_ENGINE_ERROR_ << err_msg;
        return Status(DB_ERROR, err_msg);
    }

    return Status::OK();
}

Status
SegmentReader::LoadFieldsEntities(const std::vector<std::string>& fields_name, const std::vector<int64_t>& offsets,
                                  engine::DataChunkPtr& data_chunk) {
    if (data_chunk == nullptr) {
        data_chunk = std::make_shared<engine::DataChunk>();
    }
    data_chunk->count_ += offsets.size();
    for (auto& name : fields_name) {
        engine::BinaryDataPtr raw_data;
        auto status = LoadEntities(name, offsets, raw_data);
        if (!status.ok() || raw_data == nullptr) {
            return status;
        }

        auto& target_data = data_chunk->fixed_fields_[name];
        if (target_data != nullptr) {
            auto chunk_size = target_data->Size();
            auto raw_data_size = raw_data->Size();
            target_data->data_.resize(chunk_size + raw_data_size);
            memcpy(target_data->data_.data() + chunk_size, raw_data->data_.data(), raw_data_size);
        } else {
            data_chunk->fixed_fields_[name] = raw_data;
        }
    }
    return Status::OK();
}

Status
SegmentReader::LoadUids(std::vector<int64_t>& uids) {
    engine::BinaryDataPtr raw;
    auto status = LoadField(engine::DEFAULT_UID_NAME, raw);
    if (!status.ok()) {
        LOG_ENGINE_ERROR_ << status.message();
        return status;
    }

    if (raw->data_.size() % sizeof(int64_t) != 0) {
        std::string err_msg = "Failed to load uids: illegal file size";
        LOG_ENGINE_ERROR_ << err_msg;
        return Status(DB_ERROR, err_msg);
    }

    uids.clear();
    uids.resize(raw->data_.size() / sizeof(int64_t));
    memcpy(uids.data(), raw->data_.data(), raw->data_.size());

    return Status::OK();
}

Status
SegmentReader::LoadVectorIndex(const std::string& field_name, knowhere::VecIndexPtr& index_ptr, bool flat) {
    try {
        segment_ptr_->GetVectorIndex(field_name, index_ptr);
        if (index_ptr != nullptr) {
            return Status::OK();  // already exist
        }

        // check field type
        auto& ss_codec = codec::Codec::instance();
        auto field_visitor = segment_visitor_->GetFieldVisitor(field_name);
        const engine::snapshot::FieldPtr& field = field_visitor->GetField();
        if (!engine::IsVectorField(field)) {
            return Status(DB_ERROR, "Field is not vector type");
        }

        // load deleted doc
        auto& segment = segment_visitor_->GetSegment();
        auto& snapshot = segment_visitor_->GetSnapshot();
        auto segment_commit = snapshot->GetSegmentCommitBySegmentId(segment->GetID());
        faiss::ConcurrentBitsetPtr concurrent_bitset_ptr =
            std::make_shared<faiss::ConcurrentBitset>(segment_commit->GetRowCount());

        segment::DeletedDocsPtr deleted_docs_ptr;
        STATUS_CHECK(LoadDeletedDocs(deleted_docs_ptr));
        if (deleted_docs_ptr != nullptr) {
            auto& deleted_docs = deleted_docs_ptr->GetDeletedDocs();
            for (auto& offset : deleted_docs) {
                concurrent_bitset_ptr->set(offset);
            }
        }

        // load uids
        std::vector<int64_t> uids;
        STATUS_CHECK(LoadUids(uids));

        knowhere::BinarySet index_data;
        knowhere::BinaryPtr raw_data, compress_data;

        // if index not specified, or index file not created, return a temp index(IDMAP type)
        auto index_visitor = field_visitor->GetElementVisitor(engine::FieldElementType::FET_INDEX);
        if (flat || index_visitor == nullptr || index_visitor->GetFile() == nullptr) {
            auto temp_index_path = engine::snapshot::GetResPath<engine::snapshot::Segment>(dir_collections_, segment);
            temp_index_path += "/";
            std::string temp_index_name = field_name + ".idmap";
            temp_index_path += temp_index_name;

            // if the data is in cache, no need to read file
            auto data_obj = cache::CpuCacheMgr::GetInstance().GetItem(temp_index_path);
            if (data_obj != nullptr) {
                index_ptr = std::static_pointer_cast<knowhere::VecIndex>(data_obj);
                segment_ptr_->SetVectorIndex(field_name, index_ptr);
            } else {
                auto& json = field->GetParams();
                if (json.find(knowhere::meta::DIM) == json.end()) {
                    return Status(DB_ERROR, "Vector field dimension undefined");
                }
                int64_t dimension = json[knowhere::meta::DIM];
                engine::BinaryDataPtr raw;
                STATUS_CHECK(LoadField(field_name, raw));

                auto dataset = knowhere::GenDataset(segment_commit->GetRowCount(), dimension, raw->data_.data());

                // construct IDMAP index
                knowhere::VecIndexFactory& vec_index_factory = knowhere::VecIndexFactory::GetInstance();
                index_ptr = vec_index_factory.CreateVecIndex(knowhere::IndexEnum::INDEX_FAISS_IDMAP,
                                                             knowhere::IndexMode::MODE_CPU);
                milvus::json conf{{knowhere::meta::DIM, dimension}};
                conf[engine::PARAM_INDEX_METRIC_TYPE] = knowhere::Metric::L2;
                index_ptr->Train(knowhere::DatasetPtr(), conf);
                index_ptr->AddWithoutIds(dataset, conf);
                index_ptr->SetUids(uids);
                index_ptr->SetBlacklist(concurrent_bitset_ptr);
                segment_ptr_->SetVectorIndex(field_name, index_ptr);
            }

            return Status::OK();
        }

        // read index file
        std::string index_file_path =
            engine::snapshot::GetResPath<engine::snapshot::SegmentFile>(dir_collections_, index_visitor->GetFile());
        // if the data is in cache, no need to read file
        auto data_obj = cache::CpuCacheMgr::GetInstance().GetItem(index_file_path);
        if (data_obj != nullptr) {
            index_ptr = std::static_pointer_cast<knowhere::VecIndex>(data_obj);
            segment_ptr_->SetVectorIndex(field_name, index_ptr);

            return Status::OK();
        }

        ss_codec.GetVectorIndexFormat()->ReadIndex(fs_ptr_, index_file_path, index_data);

        // for some kinds index(IVF), read raw file
        auto index_type = index_visitor->GetElement()->GetTypeName();
        if (index_type == knowhere::IndexEnum::INDEX_FAISS_IVFFLAT || index_type == knowhere::IndexEnum::INDEX_NSG ||
            index_type == knowhere::IndexEnum::INDEX_HNSW) {
            engine::BinaryDataPtr fixed_data;
            auto status = segment_ptr_->GetFixedFieldData(field_name, fixed_data);
            if (status.ok()) {
                ss_codec.GetVectorIndexFormat()->ConvertRaw(fixed_data, raw_data);
            } else if (auto visitor = field_visitor->GetElementVisitor(engine::FieldElementType::FET_RAW)) {
                auto file_path =
                    engine::snapshot::GetResPath<engine::snapshot::SegmentFile>(dir_collections_, visitor->GetFile());
                ss_codec.GetVectorIndexFormat()->ReadRaw(fs_ptr_, file_path, raw_data);
            }
        }

        // for some kinds index(SQ8), read compress file
<<<<<<< HEAD
        if (index_name == knowhere::IndexEnum::INDEX_HNSW_SQ8NM) {
=======
        if (index_type == knowhere::IndexEnum::INDEX_FAISS_IVFSQ8NR ||
            index_type == knowhere::IndexEnum::INDEX_HNSW_SQ8NM) {
>>>>>>> b662295d
            if (auto visitor = field_visitor->GetElementVisitor(engine::FieldElementType::FET_COMPRESS_SQ8)) {
                auto file_path =
                    engine::snapshot::GetResPath<engine::snapshot::SegmentFile>(dir_collections_, visitor->GetFile());
                ss_codec.GetVectorIndexFormat()->ReadCompress(fs_ptr_, file_path, compress_data);
            }
        }

        ss_codec.GetVectorIndexFormat()->ConstructIndex(index_type, index_data, raw_data, compress_data, index_ptr);

        index_ptr->SetUids(uids);
        index_ptr->SetBlacklist(concurrent_bitset_ptr);
        segment_ptr_->SetVectorIndex(field_name, index_ptr);

        cache::CpuCacheMgr::GetInstance().InsertItem(index_file_path, index_ptr);  // put into cache
    } catch (std::exception& e) {
        std::string err_msg = "Failed to load vector index: " + std::string(e.what());
        LOG_ENGINE_ERROR_ << err_msg;
        return Status(DB_ERROR, err_msg);
    }

    return Status::OK();
}

Status
SegmentReader::LoadStructuredIndex(const std::string& field_name, knowhere::IndexPtr& index_ptr) {
    try {
        segment_ptr_->GetStructuredIndex(field_name, index_ptr);
        if (index_ptr != nullptr) {
            return Status::OK();  // already exist
        }

        // check field type
        auto& ss_codec = codec::Codec::instance();
        auto field_visitor = segment_visitor_->GetFieldVisitor(field_name);
        const engine::snapshot::FieldPtr& field = field_visitor->GetField();
        if (engine::IsVectorField(field)) {
            return Status(DB_ERROR, "Field is not structured type");
        }

        // read field index
        auto index_visitor = field_visitor->GetElementVisitor(engine::FieldElementType::FET_INDEX);
        if (index_visitor && index_visitor->GetFile() != nullptr) {
            std::string file_path =
                engine::snapshot::GetResPath<engine::snapshot::SegmentFile>(dir_collections_, index_visitor->GetFile());

            // if the data is in cache, no need to read file
            auto data_obj = cache::CpuCacheMgr::GetInstance().GetItem(file_path);
            if (data_obj == nullptr) {
                ss_codec.GetStructuredIndexFormat()->Read(fs_ptr_, file_path, index_ptr);
                cache::CpuCacheMgr::GetInstance().InsertItem(file_path, index_ptr);  // put into cache
            } else {
                index_ptr = std::static_pointer_cast<knowhere::Index>(data_obj);
            }

            segment_ptr_->SetStructuredIndex(field_name, index_ptr);
        }
    } catch (std::exception& e) {
        std::string err_msg = "Failed to load vector index: " + std::string(e.what());
        LOG_ENGINE_ERROR_ << err_msg;
        return Status(DB_ERROR, err_msg);
    }

    return Status::OK();
}

Status
SegmentReader::LoadVectorIndice() {
    auto& field_visitors_map = segment_visitor_->GetFieldVisitors();
    for (auto& iter : field_visitors_map) {
        const engine::snapshot::FieldPtr& field = iter.second->GetField();
        std::string name = field->GetName();

        auto element_visitor = iter.second->GetElementVisitor(engine::FieldElementType::FET_INDEX);
        if (element_visitor == nullptr) {
            continue;
        }

        std::string file_path =
            engine::snapshot::GetResPath<engine::snapshot::SegmentFile>(dir_collections_, element_visitor->GetFile());
        if (engine::IsVectorField(field)) {
            knowhere::VecIndexPtr index_ptr;
            STATUS_CHECK(LoadVectorIndex(name, index_ptr));
        } else {
            knowhere::IndexPtr index_ptr;
            STATUS_CHECK(LoadStructuredIndex(name, index_ptr));
        }
    }

    return Status::OK();
}

Status
SegmentReader::LoadBloomFilter(segment::IdBloomFilterPtr& id_bloom_filter_ptr) {
    try {
        id_bloom_filter_ptr = segment_ptr_->GetBloomFilter();
        if (id_bloom_filter_ptr != nullptr) {
            return Status::OK();  // already exist
        }

        auto uid_field_visitor = segment_visitor_->GetFieldVisitor(engine::DEFAULT_UID_NAME);
        auto visitor = uid_field_visitor->GetElementVisitor(engine::FieldElementType::FET_BLOOM_FILTER);
        std::string file_path =
            engine::snapshot::GetResPath<engine::snapshot::SegmentFile>(dir_collections_, visitor->GetFile());
        if (!boost::filesystem::exists(file_path + codec::IdBloomFilterFormat::FilePostfix())) {
            return Status::OK();  // file doesn't exist
        }

        // if the data is in cache, no need to read file
        auto data_obj = cache::CpuCacheMgr::GetInstance().GetItem(file_path);
        if (data_obj == nullptr) {
            auto& ss_codec = codec::Codec::instance();
            ss_codec.GetIdBloomFilterFormat()->Read(fs_ptr_, file_path, id_bloom_filter_ptr);
        } else {
            id_bloom_filter_ptr = std::static_pointer_cast<segment::IdBloomFilter>(data_obj);
        }

        if (id_bloom_filter_ptr) {
            segment_ptr_->SetBloomFilter(id_bloom_filter_ptr);
            cache::CpuCacheMgr::GetInstance().InsertItem(file_path, id_bloom_filter_ptr);  // put into cache
        }
    } catch (std::exception& e) {
        std::string err_msg = "Failed to load bloom filter: " + std::string(e.what());
        LOG_ENGINE_ERROR_ << err_msg;
        return Status(DB_ERROR, err_msg);
    }
    return Status::OK();
}

Status
SegmentReader::LoadDeletedDocs(segment::DeletedDocsPtr& deleted_docs_ptr) {
    try {
        deleted_docs_ptr = segment_ptr_->GetDeletedDocs();
        if (deleted_docs_ptr != nullptr) {
            return Status::OK();  // already exist
        }

        auto uid_field_visitor = segment_visitor_->GetFieldVisitor(engine::DEFAULT_UID_NAME);
        auto visitor = uid_field_visitor->GetElementVisitor(engine::FieldElementType::FET_DELETED_DOCS);
        std::string file_path =
            engine::snapshot::GetResPath<engine::snapshot::SegmentFile>(dir_collections_, visitor->GetFile());
        if (!boost::filesystem::exists(file_path + codec::DeletedDocsFormat::FilePostfix())) {
            return Status::OK();  // file doesn't exist
        }

        // if the data is in cache, no need to read file
        auto data_obj = cache::CpuCacheMgr::GetInstance().GetItem(file_path);
        if (data_obj == nullptr) {
            auto& ss_codec = codec::Codec::instance();
            ss_codec.GetDeletedDocsFormat()->Read(fs_ptr_, file_path, deleted_docs_ptr);
        } else {
            deleted_docs_ptr = std::static_pointer_cast<segment::DeletedDocs>(data_obj);
        }

        if (deleted_docs_ptr) {
            segment_ptr_->SetDeletedDocs(deleted_docs_ptr);
            cache::CpuCacheMgr::GetInstance().InsertItem(file_path, deleted_docs_ptr);  // put into cache
        }
    } catch (std::exception& e) {
        std::string err_msg = "Failed to load deleted docs: " + std::string(e.what());
        LOG_ENGINE_ERROR_ << err_msg;
        return Status(DB_ERROR, err_msg);
    }
    return Status::OK();
}

Status
SegmentReader::ReadDeletedDocsSize(size_t& size) {
    try {
        size = 0;
        auto deleted_docs_ptr = segment_ptr_->GetDeletedDocs();
        if (deleted_docs_ptr != nullptr) {
            size = deleted_docs_ptr->GetCount();
            return Status::OK();  // already exist
        }

        auto uid_field_visitor = segment_visitor_->GetFieldVisitor(engine::DEFAULT_UID_NAME);
        auto visitor = uid_field_visitor->GetElementVisitor(engine::FieldElementType::FET_DELETED_DOCS);
        std::string file_path =
            engine::snapshot::GetResPath<engine::snapshot::SegmentFile>(dir_collections_, visitor->GetFile());
        if (!boost::filesystem::exists(file_path + codec::DeletedDocsFormat::FilePostfix())) {
            return Status::OK();  // file doesn't exist
        }

        auto& ss_codec = codec::Codec::instance();
        ss_codec.GetDeletedDocsFormat()->ReadSize(fs_ptr_, file_path, size);
    } catch (std::exception& e) {
        std::string err_msg = "Failed to read deleted docs size: " + std::string(e.what());
        LOG_ENGINE_ERROR_ << err_msg;
        return Status(DB_ERROR, err_msg);
    }
    return Status::OK();
}

Status
SegmentReader::GetSegment(engine::SegmentPtr& segment_ptr) {
    segment_ptr = segment_ptr_;
    return Status::OK();
}

Status
SegmentReader::GetSegmentID(int64_t& id) {
    if (segment_visitor_) {
        auto segment = segment_visitor_->GetSegment();
        if (segment) {
            id = segment->GetID();
            return Status::OK();
        }
    }

    return Status(DB_ERROR, "SegmentWriter::GetSegmentID: null pointer");
}

std::string
SegmentReader::GetSegmentPath() {
    std::string seg_path =
        engine::snapshot::GetResPath<engine::snapshot::Segment>(dir_collections_, segment_visitor_->GetSegment());
    return seg_path;
}

}  // namespace segment
}  // namespace milvus<|MERGE_RESOLUTION|>--- conflicted
+++ resolved
@@ -343,12 +343,7 @@
         }
 
         // for some kinds index(SQ8), read compress file
-<<<<<<< HEAD
-        if (index_name == knowhere::IndexEnum::INDEX_HNSW_SQ8NM) {
-=======
-        if (index_type == knowhere::IndexEnum::INDEX_FAISS_IVFSQ8NR ||
-            index_type == knowhere::IndexEnum::INDEX_HNSW_SQ8NM) {
->>>>>>> b662295d
+        if (index_type == knowhere::IndexEnum::INDEX_HNSW_SQ8NM) {
             if (auto visitor = field_visitor->GetElementVisitor(engine::FieldElementType::FET_COMPRESS_SQ8)) {
                 auto file_path =
                     engine::snapshot::GetResPath<engine::snapshot::SegmentFile>(dir_collections_, visitor->GetFile());
