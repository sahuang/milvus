--- conflicted
+++ resolved
@@ -45,12 +45,6 @@
 #include <faiss/Index.h>
 #include <faiss/IndexIVF.h>
 #include <faiss/gpu/GpuIndexFlat.h>
-<<<<<<< HEAD
-#ifdef CUSTOMIZATION
-#include <faiss/gpu/GpuIndexIVFSQHybrid.h>
-#endif
-=======
->>>>>>> a6f08ac9
 #include <faiss/gpu/StandardGpuResources.h>
 #include <faiss/index_io.h>
 
@@ -71,11 +65,8 @@
 const char HDF5_DATASET_NEIGHBORS[] = "neighbors";
 const char HDF5_DATASET_DISTANCES[] = "distances";
 
-<<<<<<< HEAD
-=======
 const int32_t GPU_DEVICE_IDX = 0;
 
->>>>>>> a6f08ac9
 enum QueryMode { MODE_CPU = 0, MODE_MIX, MODE_GPU };
 
 double
@@ -259,10 +250,6 @@
     double t0 = elapsed();
 
     const std::string ann_file_name = ann_test_name + HDF5_POSTFIX;
-<<<<<<< HEAD
-    const int GPU_DEVICE_IDX = 0;
-=======
->>>>>>> a6f08ac9
 
     faiss::Index *cpu_index = nullptr, *gpu_index = nullptr;
     faiss::distance_compute_blas_threshold = 800;
@@ -272,33 +259,6 @@
     try {
         printf("[%.3f s] Reading index file: %s\n", elapsed() - t0, index_file_name.c_str());
         cpu_index = faiss::read_index(index_file_name.c_str());
-<<<<<<< HEAD
-
-        if (mode != MODE_CPU) {
-            faiss::gpu::GpuClonerOptions option;
-            option.allInGpu = true;
-
-            faiss::IndexComposition index_composition;
-            index_composition.index = cpu_index;
-            index_composition.quantizer = nullptr;
-
-            switch (mode) {
-                case MODE_CPU:
-                    assert(false);
-                    break;
-                case MODE_MIX:
-                    index_composition.mode = 1;  // 0: all data, 1: copy quantizer, 2: copy data
-                    break;
-                case MODE_GPU:
-                    index_composition.mode = 0;  // 0: all data, 1: copy quantizer, 2: copy data
-                    break;
-            }
-
-            printf("[%.3f s] Cloning CPU index to GPU\n", elapsed() - t0);
-            gpu_index = faiss::gpu::index_cpu_to_gpu(&res, GPU_DEVICE_IDX, &index_composition, &option);
-        }
-=======
->>>>>>> a6f08ac9
     } catch (...) {
         size_t nb, d;
         printf("[%.3f s] Loading HDF5 file: %s\n", elapsed() - t0, ann_file_name.c_str());
@@ -309,15 +269,6 @@
             printf("[%.3f s] Normalizing base data set \n", elapsed() - t0);
             normalize(xb, nb, d);
         }
-<<<<<<< HEAD
-
-        printf("[%.3f s] Creating CPU index \"%s\" d=%ld\n", elapsed() - t0, index_key.c_str(), d);
-        cpu_index = faiss::index_factory(d, index_key.c_str(), metric_type);
-
-        printf("[%.3f s] Cloning CPU index to GPU\n", elapsed() - t0);
-        gpu_index = faiss::gpu::index_cpu_to_gpu(&res, GPU_DEVICE_IDX, cpu_index);
-
-=======
 
         printf("[%.3f s] Creating CPU index \"%s\" d=%ld\n", elapsed() - t0, index_key.c_str(), d);
         cpu_index = faiss::index_factory(d, index_key.c_str(), metric_type);
@@ -326,7 +277,6 @@
         gpu_index = faiss::gpu::index_cpu_to_gpu(&res, GPU_DEVICE_IDX, cpu_index);
         delete cpu_index;
 
->>>>>>> a6f08ac9
         printf("[%.3f s] Training on %ld vectors\n", elapsed() - t0, nb);
         gpu_index->train(nb, xb);
 
@@ -334,57 +284,25 @@
         for (int i = 0; i < index_add_loops; i++) {
             printf("[%.3f s] No.%d Indexing database, size %ld*%ld\n", elapsed() - t0, i, nb, d);
             gpu_index->add(nb, xb);
-<<<<<<< HEAD
         }
 
         printf("[%.3f s] Coping GPU index to CPU\n", elapsed() - t0);
-        delete cpu_index;
+
         cpu_index = faiss::gpu::index_gpu_to_cpu(gpu_index);
+        delete gpu_index;
 
         faiss::IndexIVF* cpu_ivf_index = dynamic_cast<faiss::IndexIVF*>(cpu_index);
         if (cpu_ivf_index != nullptr) {
             cpu_ivf_index->to_readonly();
         }
 
-=======
-        }
-
-        printf("[%.3f s] Coping GPU index to CPU\n", elapsed() - t0);
-
-        cpu_index = faiss::gpu::index_gpu_to_cpu(gpu_index);
-        delete gpu_index;
-
-        faiss::IndexIVF* cpu_ivf_index = dynamic_cast<faiss::IndexIVF*>(cpu_index);
-        if (cpu_ivf_index != nullptr) {
-            cpu_ivf_index->to_readonly();
-        }
-
->>>>>>> a6f08ac9
         printf("[%.3f s] Writing index file: %s\n", elapsed() - t0, index_file_name.c_str());
         faiss::write_index(cpu_index, index_file_name.c_str());
 
         delete[] xb;
     }
 
-<<<<<<< HEAD
-    switch (mode) {
-        case MODE_CPU:
-        case MODE_MIX:
-            index = cpu_index;
-            if (gpu_index) {
-                delete gpu_index;
-            }
-            break;
-        case MODE_GPU:
-            index = gpu_index;
-            if (cpu_index) {
-                delete cpu_index;
-            }
-            break;
-    }
-=======
     index = cpu_index;
->>>>>>> a6f08ac9
 }
 
 void
@@ -392,15 +310,9 @@
                 const faiss::MetricType metric_type, const size_t dim) {
     double t0 = elapsed();
     size_t d;
-<<<<<<< HEAD
 
     const std::string ann_file_name = ann_test_name + HDF5_POSTFIX;
 
-=======
-
-    const std::string ann_file_name = ann_test_name + HDF5_POSTFIX;
-
->>>>>>> a6f08ac9
     xq = (float*)hdf5_read(ann_file_name, HDF5_DATASET_TEST, H5T_FLOAT, d, nq);
     assert(d == dim || !"query does not have same dimension as train set");
 
@@ -409,21 +321,6 @@
         normalize(xq, nq, d);
     }
 }
-<<<<<<< HEAD
-
-void
-load_ground_truth(faiss::Index::idx_t*& gt, size_t& k, const std::string& ann_test_name, const size_t nq) {
-    const std::string ann_file_name = ann_test_name + HDF5_POSTFIX;
-
-    // load ground-truth and convert int to long
-    size_t nq2;
-    int* gt_int = (int*)hdf5_read(ann_file_name, HDF5_DATASET_NEIGHBORS, H5T_INTEGER, k, nq2);
-    assert(nq2 == nq || !"incorrect nb of ground truth index");
-
-    gt = new faiss::Index::idx_t[k * nq];
-    for (int i = 0; i < k * nq; i++) {
-        gt[i] = gt_int[i];
-=======
 
 void
 load_ground_truth(faiss::Index::idx_t*& gt, size_t& k, const std::string& ann_test_name, const size_t nq) {
@@ -520,40 +417,8 @@
         }
     } else {
         index = cpu_index;
->>>>>>> a6f08ac9
-    }
-    delete[] gt_int;
-
-<<<<<<< HEAD
-#if DEBUG_VERBOSE
-    faiss::Index::distance_t* gt_dist;  // nq * k matrix of ground-truth nearest-neighbors distances
-    gt_dist = (float*)hdf5_read(ann_file_name, HDF5_DATASET_DISTANCES, H5T_FLOAT, k, nq2);
-    assert(nq2 == nq || !"incorrect nb of ground truth distance");
-
-    std::string str;
-    str = ann_test_name + " ground truth index";
-    print_array(str.c_str(), true, gt, nq, k);
-    str = ann_test_name + " ground truth distance";
-    print_array(str.c_str(), false, gt_dist, nq, k);
-
-    delete gt_dist;
-#endif
-}
-
-void
-test_with_nprobes(const std::string& ann_test_name, const std::string& index_key, faiss::Index* index,
-                  faiss::gpu::StandardGpuResources& res, const QueryMode query_mode, const faiss::Index::distance_t* xq,
-                  const faiss::Index::idx_t* gt, const std::vector<size_t> nprobes, const int32_t index_add_loops,
-                  const int32_t search_loops) {
-    const size_t NQ = 1000, NQ_START = 10, NQ_STEP = 10;
-    const size_t K = 1000, K_START = 100, K_STEP = 10;
-    const size_t GK = 100;  // topk of ground truth
-
-    std::unordered_map<size_t, std::string> mode_str_map = {
-        {MODE_CPU, "MODE_CPU"}, {MODE_MIX, "MODE_MIX"}, {MODE_GPU, "MODE_GPU"}};
-
-=======
->>>>>>> a6f08ac9
+    }
+
     for (auto nprobe : nprobes) {
         switch (query_mode) {
             case MODE_CPU:
@@ -609,11 +474,8 @@
         delete[] I;
         delete[] D;
     }
-<<<<<<< HEAD
-=======
 
     delete index;
->>>>>>> a6f08ac9
 }
 
 void
@@ -648,26 +510,15 @@
 
     printf("[%.3f s] Loading queries\n", elapsed() - t0);
     load_query_data(xq, nq, ann_test_name, metric_type, dim);
-<<<<<<< HEAD
 
     printf("[%.3f s] Loading ground truth for %ld queries\n", elapsed() - t0, nq);
     load_ground_truth(gt, k, ann_test_name, nq);
 
-=======
-
-    printf("[%.3f s] Loading ground truth for %ld queries\n", elapsed() - t0, nq);
-    load_ground_truth(gt, k, ann_test_name, nq);
-
->>>>>>> a6f08ac9
     test_with_nprobes(ann_test_name, index_key, index, res, query_mode, xq, gt, nprobes, index_add_loops, search_loops);
     printf("[%.3f s] Search test done\n\n", elapsed() - t0);
 
     delete[] xq;
     delete[] gt;
-<<<<<<< HEAD
-    delete index;
-=======
->>>>>>> a6f08ac9
 }
 
 /************************************************************************************
@@ -699,13 +550,8 @@
 
 #ifdef CUSTOMIZATION
     test_ann_hdf5("sift-128-euclidean", "SQ8Hybrid", MODE_CPU, SIFT_INSERT_LOOPS, param_nprobes, SEARCH_LOOPS);
-<<<<<<< HEAD
-    test_ann_hdf5("sift-128-euclidean", "SQ8Hybrid", MODE_GPU, SIFT_INSERT_LOOPS, param_nprobes, SEARCH_LOOPS);
-//    test_ann_hdf5("sift-128-euclidean", "SQ8Hybrid", MODE_MIX, SIFT_INSERT_LOOPS, param_nprobes, SEARCH_LOOPS);
-=======
     test_ann_hdf5("sift-128-euclidean", "SQ8Hybrid", MODE_MIX, SIFT_INSERT_LOOPS, param_nprobes, SEARCH_LOOPS);
     test_ann_hdf5("sift-128-euclidean", "SQ8Hybrid", MODE_GPU, SIFT_INSERT_LOOPS, param_nprobes, SEARCH_LOOPS);
->>>>>>> a6f08ac9
 #endif
 
     ///////////////////////////////////////////////////////////////////////////////////////////////////////////////////
@@ -719,12 +565,7 @@
 
 #ifdef CUSTOMIZATION
     test_ann_hdf5("glove-200-angular", "SQ8Hybrid", MODE_CPU, GLOVE_INSERT_LOOPS, param_nprobes, SEARCH_LOOPS);
-<<<<<<< HEAD
-    test_ann_hdf5("glove-200-angular", "SQ8Hybrid", MODE_GPU, GLOVE_INSERT_LOOPS, param_nprobes, SEARCH_LOOPS);
-//    test_ann_hdf5("glove-200-angular", "SQ8Hybrid", MODE_MIX, GLOVE_INSERT_LOOPS, param_nprobes, SEARCH_LOOPS);
-=======
     test_ann_hdf5("glove-200-angular", "SQ8Hybrid", MODE_MIX, GLOVE_INSERT_LOOPS, param_nprobes, SEARCH_LOOPS);
     test_ann_hdf5("glove-200-angular", "SQ8Hybrid", MODE_GPU, GLOVE_INSERT_LOOPS, param_nprobes, SEARCH_LOOPS);
->>>>>>> a6f08ac9
 #endif
 }