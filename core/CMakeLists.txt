--- conflicted
+++ resolved
@@ -102,12 +102,7 @@
                     "-fPIC"
                     "-DELPP_THREAD_SAFE"
                     "-fopenmp"
-<<<<<<< HEAD
                     "-Wall"
-=======
-                    "-Werror"
-                    "-rdynamic"
->>>>>>> 836a247b
                     )
 
 # **************************** Coding style check tools ****************************
