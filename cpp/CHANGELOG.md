# Changelog

Please mark all change in change log and use the ticket from JIRA.

# MegaSearch 0.3.0 (TBD)

## Bug

## Improvement

## New Feature

## Task

# MegaSearch 0.2.0 (2019-05-31)

## Bug

- MS-32 - Fix thrift error
- MS-34 - Fix prometheus-cpp thirdparty

## Improvement

- MS-20 - Clean Code Part 1

## New Feature

- MS-5 - Implement Auto Archive Feature
- MS-6 - Implement SDK interface part 1
- MS-16 - Implement metrics without prometheus
- MS-21 - Implement SDK interface part 2
- MS-26 - cmake. Add thirdparty packages
- MS-31 - cmake: add prometheus
- MS-33 - cmake: add -j4 to make third party packages build faster
- MS-27 - support gpu config and disable license build config in cmake
- MS-47 - Add query vps metrics
<<<<<<< HEAD
- MS-54 - cmake: Change Thirft third party URL to github.com
=======
- MS-37 - Add query, cache usage, disk write speed and file data size metrics
- MS-30 - Use faiss v1.5.2
>>>>>>> a85966aa

## Task

- MS-1 - Add CHANGELOG.md
- MS-4 - Refactor the vecwise_engine code structure
<|MERGE_RESOLUTION|>--- conflicted
+++ resolved
@@ -34,12 +34,9 @@
 - MS-33 - cmake: add -j4 to make third party packages build faster
 - MS-27 - support gpu config and disable license build config in cmake
 - MS-47 - Add query vps metrics
-<<<<<<< HEAD
-- MS-54 - cmake: Change Thirft third party URL to github.com
-=======
 - MS-37 - Add query, cache usage, disk write speed and file data size metrics
 - MS-30 - Use faiss v1.5.2
->>>>>>> a85966aa
+- MS-54 - cmake: Change Thirft third party URL to github.com
 
 ## Task
 
